--- conflicted
+++ resolved
@@ -1,8 +1,4 @@
-<<<<<<< HEAD
 FROM osgeo/gdal:ubuntu-small-3.10.0
-=======
-FROM ghcr.io/osgeo/gdal:ubuntu-small-3.6.3
->>>>>>> cfcf2847
 
 ENV DEBIAN_FRONTEND=noninteractive \
     LC_ALL=C.UTF-8 \
